@import './grid.css';

@tailwind base;
@tailwind components;
@tailwind utilities;

/* Embed Styling for all platforms */
.post-embed {
  width: 100%;
  display: flex;
  justify-content: center;
  align-items: flex-start;
}

/* Pinterest Embed Styling */
.pinterest-embed-container {
  width: 100%;
  max-width: 100%;
  overflow: hidden;
  margin: 0 auto;
}

/* Make Pinterest embeds responsive */
.pinterest-embed-container iframe {
  max-width: 100%;
  width: 100%;
}

<<<<<<< HEAD
/* Style for the official Pinterest embed container */
.pinterest-official-embed {
  width: 100%;
  max-width: 100%;
  display: flex;
  justify-content: center;
  align-items: center;
  margin: 0 auto;
}

/* Style for board widgets to fit in our cards */
=======
/* Style for official Pinterest embeds - make container full width */
.pinterest-official-embed {
  width: 100% !important;
  max-width: 100% !important;
  display: block !important;
  margin: 0 auto !important;
}

/* Make Pinterest iframes responsive but preserve internal layout */
.pinterest-official-embed iframe {
  width: 100% !important;
  max-width: 100% !important;
}

/* Style for board widgets to fit in our cards but preserve columns */
>>>>>>> 67c3f73c
[data-pin-do="embedBoard"] {
  max-width: 100% !important;
  width: 100% !important;
}

/* Style for pin widgets to fit in our cards but preserve internal layout */
[data-pin-do="embedPin"] {
  max-width: 100% !important;
  width: auto !important;
  margin: 0 auto !important;
  display: block !important;
}

/* Style for Pinterest fallback container */
.pinterest-fallback-container {
  width: 100% !important;
  max-width: 100% !important;
}

/* Style for pin widgets to fit in our cards */
[data-pin-do="embedPin"] {
  margin: 0 auto !important;
  display: block !important;
}

/* Instagram Embed Styling */
.instagram-embed-container {
  width: 100%;
  display: flex;
  justify-content: center;
  align-items: center;
  margin: 0 auto;
}

/* Make Instagram embeds responsive */
.instagram-media {
  max-width: 100% !important;
  width: 100% !important;
  min-width: auto !important;
  margin: 0 auto !important;
}

/* Fix Instagram embed border radius to match our cards */
.instagram-media {
  border-radius: 0 !important;
}

/* Fix Instagram card appearance */
.instagram-media {
  border: none !important;
  border-radius: 0 !important;
  box-shadow: none !important;
  background: #FFF !important;
  padding: 0 !important;
}

/* Style the View on Instagram link to appear on the right */
.instagram-media > div:last-child {
  display: flex !important;
  flex-direction: row !important;
  justify-content: space-between !important;
  align-items: center !important;
}

/* Make sure the profile view button appears properly */
.instagram-media .sqdOP {
  margin: 0 !important;
}

/* Twitter/X Embed Styling */
.twitter-tweet {
  margin: 0 auto !important;
}

.twitter-embed-container {
  width: 100%;
  display: flex;
  justify-content: center;
  align-items: center;
}

/* Make Twitter embeds responsive but not too aggressive with overrides */
.twitter-embed-container iframe {
  max-width: 100%;
}

/* Add some space around tweets */
.post-embed .twitter-embed-container {
  padding: 10px 0;
}

/* LinkedIn WhatsApp-style link preview */
.linkedin-preview {
  border-radius: 0.5rem;
  overflow: hidden;
  box-shadow: 0 1px 3px rgba(0, 0, 0, 0.1);
  margin-bottom: 1rem;
}

.linkedin-preview-image-container {
  position: relative;
  padding-top: 52.5%; /* 16:9 aspect ratio */
  background-color: #f0f2f5;
  overflow: hidden;
}

.linkedin-preview-image-container img {
  position: absolute;
  top: 0;
  left: 0;
  width: 100%;
  height: 100%;
  object-fit: cover;
}

.linkedin-preview-content {
  padding: 0.75rem 1rem;
}

/* Pinterest preview styles */
.pinterest-preview-card {
  border-radius: 0.5rem;
  overflow: hidden;
  box-shadow: 0 1px 3px rgba(0, 0, 0, 0.1);
  margin-bottom: 1rem;
}

.pinterest-preview-image-container {
  position: relative;
  padding-top: 100%; /* 1:1 aspect ratio for Pinterest */
  background-color: #f0f2f5;
  overflow: hidden;
}

.pinterest-preview-image-container img {
  position: absolute;
  top: 0;
  left: 0;
  width: 100%;
  height: 100%;
  object-fit: cover;
}

/* Line clamp for description text */
.line-clamp-2 {
  display: -webkit-box;
  -webkit-line-clamp: 2;
  line-clamp: 2;
  -webkit-box-orient: vertical;
  overflow: hidden;
  max-height: 3em; /* Fallback for browsers that don't support line-clamp */
}

/* YouTube Embed Styling */
.youtube-embed-container {
  position: relative;
  padding-bottom: 56.25%; /* 16:9 aspect ratio */
  height: 0;
  overflow: hidden;
  width: 100%;
}

.youtube-embed-container iframe {
  position: absolute;
  top: 0;
  left: 0;
  width: 100%;
  height: 100%;
}

/* Custom styles */
@layer components {
  .btn {
    @apply px-4 py-2 rounded font-medium transition-colors;
  }
  
  .btn-primary {
    @apply bg-primary text-white hover:bg-primary/90;
  }
  
  .btn-secondary {
    @apply bg-secondary text-white hover:bg-secondary/90;
  }
  
  .container-custom {
    @apply max-w-7xl mx-auto px-4 sm:px-6 lg:px-8;
  }
  
  .card {
    @apply bg-white rounded-lg shadow-md overflow-hidden border border-gray-200;
  }
  
  .form-input {
    @apply w-full px-3 py-2 border border-gray-300 rounded-md focus:outline-none focus:ring-2 focus:ring-primary focus:border-transparent;
  }
  
  .tag {
    @apply inline-flex items-center px-2.5 py-0.5 rounded-full text-xs font-medium bg-blue-100 text-blue-800 mr-2 mb-2;
  }
}<|MERGE_RESOLUTION|>--- conflicted
+++ resolved
@@ -26,7 +26,6 @@
   width: 100%;
 }
 
-<<<<<<< HEAD
 /* Style for the official Pinterest embed container */
 .pinterest-official-embed {
   width: 100%;
@@ -37,16 +36,6 @@
   margin: 0 auto;
 }
 
-/* Style for board widgets to fit in our cards */
-=======
-/* Style for official Pinterest embeds - make container full width */
-.pinterest-official-embed {
-  width: 100% !important;
-  max-width: 100% !important;
-  display: block !important;
-  margin: 0 auto !important;
-}
-
 /* Make Pinterest iframes responsive but preserve internal layout */
 .pinterest-official-embed iframe {
   width: 100% !important;
@@ -54,7 +43,6 @@
 }
 
 /* Style for board widgets to fit in our cards but preserve columns */
->>>>>>> 67c3f73c
 [data-pin-do="embedBoard"] {
   max-width: 100% !important;
   width: 100% !important;
