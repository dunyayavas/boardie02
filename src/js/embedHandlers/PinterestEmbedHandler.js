/**
 * Pinterest Embed Handler
 * Handles embedding of Pinterest pins and boards
 */

import { fetchMetadata } from '../utils/metadataFetcher.js';

/**
 * Create a Pinterest embed
 * @param {string} url Pinterest URL
 * @param {HTMLElement} container Container element for the embed
 */
export function createPinterestEmbed(url, container) {
  // Create a placeholder while the Pinterest content loads
  const placeholder = document.createElement('div');
  placeholder.className = 'bg-gray-100 animate-pulse p-4 h-64 flex items-center justify-center';
  placeholder.innerHTML = '<p class="text-gray-500">Loading Pinterest content...</p>';
  container.appendChild(placeholder);

  // Determine if it's a pin or board
  const isPinUrl = url.includes('/pin/');
  // Board URLs can be in format /username/boardname/ or /username/board/boardname/
  const isBoardUrl = url.includes('/board/') || (/pinterest\.com\/([^\/]+)\/([^\/]+)\/?$/.test(url) && !url.includes('/pin/'));
  
  if (!isPinUrl && !isBoardUrl) {
    showEmbedError(container, 'Invalid Pinterest URL', url);
    return;
  }

  // Extract pin ID or board info for fallback purposes
  let pinId = '';
  let boardInfo = { username: '', boardName: '' };
  
  if (isPinUrl) {
    pinId = extractPinId(url);
    if (!pinId) {
      showEmbedError(container, 'Invalid Pinterest pin URL', url);
      return;
    }
  } else if (isBoardUrl) {
    boardInfo = extractBoardInfo(url);
    if (!boardInfo.username || !boardInfo.boardName) {
      showEmbedError(container, 'Invalid Pinterest board URL', url);
      return;
    }
  }
  
  // Clear any existing embeds in the container first
  const existingEmbeds = container.querySelectorAll('.pinterest-official-embed, .pinterest-fallback-container');
  existingEmbeds.forEach(embed => embed.remove());
  
  // Create a container for the official Pinterest embed
  const officialEmbedContainer = document.createElement('div');
  officialEmbedContainer.className = 'pinterest-official-embed';
  officialEmbedContainer.style.display = 'block'; // Make sure it's visible by default
  
  // Create the official Pinterest embed
  if (isPinUrl) {
    const pinEmbed = document.createElement('a');
    pinEmbed.href = url;
    pinEmbed.setAttribute('data-pin-do', 'embedPin');
<<<<<<< HEAD
    pinEmbed.setAttribute('data-pin-width', 'medium'); // Use medium size for better display
=======
    pinEmbed.setAttribute('data-pin-width', 'medium'); // Use medium size for pins
>>>>>>> 67c3f73c
    officialEmbedContainer.appendChild(pinEmbed);
  } else if (isBoardUrl) {
    const boardEmbed = document.createElement('a');
    boardEmbed.href = url;
    boardEmbed.setAttribute('data-pin-do', 'embedBoard');
    boardEmbed.setAttribute('data-pin-board-width', '100%');
    boardEmbed.setAttribute('data-pin-scale-height', '400');
<<<<<<< HEAD
    boardEmbed.setAttribute('data-pin-scale-width', '80'); // Keep 80 for multiple columns
=======
    boardEmbed.setAttribute('data-pin-scale-width', '80'); // Use 80 to allow for multiple columns
>>>>>>> 67c3f73c
    officialEmbedContainer.appendChild(boardEmbed);
  }
  
  // Add the official embed container to the main container
  container.appendChild(officialEmbedContainer);
  
  // Create a fallback container for our custom solution (hidden initially)
  const fallbackContainer = document.createElement('div');
  fallbackContainer.className = 'pinterest-fallback-container';
  fallbackContainer.style.display = 'none';
  container.appendChild(fallbackContainer);
  
  // Load the Pinterest script for the official embed
  loadPinterestScript();
  
  // Set a timeout to check if the official embed loaded correctly
  const embedTimeout = setTimeout(() => {
    // Check if the official embed has rendered content
    const hasContent = officialEmbedContainer.querySelector('iframe, span[data-pin-href]');
    
    if (!hasContent) {
      console.log('Pinterest official embed failed to load, using fallback');
      // Hide the official embed container
      officialEmbedContainer.style.display = 'none';
      
      // Show the fallback container
      fallbackContainer.style.display = 'block';
      
      // Fetch metadata using our Cloudflare Worker for the fallback
      fetchMetadata(url).then(metadata => {
        // Create a rich preview card with the fetched metadata
        createPinterestMetadataCard(url, fallbackContainer, metadata, isPinUrl);
      }).catch(error => {
        console.error('Error fetching Pinterest metadata:', error);
        // Fallback to the old method if metadata fetching fails
        createPinterestPreviewCard(url, fallbackContainer, isPinUrl, pinId, boardInfo);
      });
    } else {
      // If official embed loaded successfully, make sure fallback is hidden
      fallbackContainer.style.display = 'none';
      // And make sure official embed is visible
      officialEmbedContainer.style.display = 'block';
    }
  }, 3000); // Give the official embed 3 seconds to load
  
  // Remove placeholder after setting up both options
  if (placeholder && placeholder.parentNode) {
    placeholder.remove();
  }
}

/**
 * Create a rich preview card for Pinterest content
 * @param {string} url Original Pinterest URL
 * @param {HTMLElement} container Container element
 * @param {boolean} isPinUrl Whether the URL is for a pin
 * @param {string} pinId Pin ID if applicable
 * @param {Object} boardInfo Board info if applicable
 */
function createPinterestPreviewCard(url, container, isPinUrl, pinId, boardInfo) {
  // Create the preview card container
  const previewCard = document.createElement('div');
  previewCard.className = 'pinterest-preview-card bg-white border border-gray-200 rounded-lg overflow-hidden';
  
  // Pinterest branding header
  const header = document.createElement('div');
  header.className = 'flex items-center p-3 bg-red-50 border-b border-gray-200';
  header.innerHTML = `
    <svg xmlns="http://www.w3.org/2000/svg" viewBox="0 0 24 24" class="w-6 h-6 mr-2 text-red-600">
      <path fill="currentColor" d="M12 0a12 12 0 0 0-4.37 23.17c-.1-.94-.2-2.4.04-3.44.2-.84 1.3-5.34 1.3-5.34s-.33-.67-.33-1.66c0-1.56.9-2.73 2.02-2.73.96 0 1.42.72 1.42 1.58 0 .96-.61 2.4-.93 3.74-.26 1.1.56 2.01 1.65 2.01 1.97 0 3.5-2.08 3.5-5.09 0-2.66-1.9-4.52-4.62-4.52-3.16 0-5.01 2.36-5.01 4.8 0 .95.37 1.96.82 2.52.1.11.1.2.08.31-.1.37-.3 1.16-.34 1.32-.05.21-.18.26-.4.16-1.5-.7-2.42-2.89-2.42-4.65 0-3.77 2.74-7.25 7.9-7.25 4.14 0 7.36 2.95 7.36 6.9 0 4.11-2.59 7.43-6.18 7.43-1.21 0-2.35-.63-2.74-1.37l-.74 2.84c-.27 1.04-1 2.35-1.49 3.14A12 12 0 1 0 12 0z"/>
    </svg>
    <span class="font-semibold text-gray-800">${isPinUrl ? 'Pinterest Pin' : 'Pinterest Board'}</span>
  `;
  
  // Image placeholder
  const imageContainer = document.createElement('div');
  imageContainer.className = 'w-full aspect-square bg-gray-100 flex items-center justify-center';
  imageContainer.innerHTML = `
    <svg xmlns="http://www.w3.org/2000/svg" class="h-12 w-12 text-gray-400" fill="none" viewBox="0 0 24 24" stroke="currentColor">
      <path stroke-linecap="round" stroke-linejoin="round" stroke-width="2" d="M4 16l4.586-4.586a2 2 0 012.828 0L16 16m-2-2l1.586-1.586a2 2 0 012.828 0L20 14m-6-6h.01M6 20h12a2 2 0 002-2V6a2 2 0 00-2-2H6a2 2 0 00-2 2v12a2 2 0 002 2z" />
    </svg>
  `;
  
  // Description section
  const description = document.createElement('div');
  description.className = 'p-4';
  
  // Content description
  const contentDesc = document.createElement('p');
  contentDesc.className = 'text-sm text-gray-600 mb-4';
  
  if (isPinUrl) {
    contentDesc.textContent = 'View this Pinterest pin to discover creative ideas and inspiration.';
    
    // Add pin ID if available
    if (pinId) {
      const pinInfo = document.createElement('p');
      pinInfo.className = 'text-xs text-gray-500 mt-2';
      pinInfo.textContent = `Pin ID: ${pinId}`;
      description.appendChild(contentDesc);
      description.appendChild(pinInfo);
    } else {
      description.appendChild(contentDesc);
    }
  } else {
    contentDesc.textContent = 'Explore this Pinterest board to discover a collection of related pins and ideas.';
    description.appendChild(contentDesc);
    
    // Add board info if available
    if (boardInfo.username && boardInfo.boardName) {
      const boardInfoText = document.createElement('p');
      boardInfoText.className = 'text-xs text-gray-500 mt-2';
      boardInfoText.textContent = `Board by ${boardInfo.username}: ${boardInfo.boardName.replace(/-/g, ' ')}`;
      description.appendChild(boardInfoText);
    }
  }
  
  // URL display
  const urlDisplay = document.createElement('div');
  urlDisplay.className = 'mt-2 text-xs text-gray-500 truncate';
  urlDisplay.textContent = url;
  description.appendChild(urlDisplay);
  
  // Action button
  const button = document.createElement('a');
  button.href = url;
  button.target = '_blank';
  button.rel = 'noopener noreferrer';
  button.className = 'block w-full py-2 px-4 bg-red-600 hover:bg-red-700 text-white text-center rounded-b-lg transition-colors mt-4';
  button.textContent = isPinUrl ? 'View Pin on Pinterest' : 'View Board on Pinterest';
  description.appendChild(button);
  
  // Assemble the preview card
  previewCard.appendChild(header);
  previewCard.appendChild(imageContainer);
  previewCard.appendChild(description);
  
  // Add the preview card to the container
  container.appendChild(previewCard);
}

/**
 * Extract Pinterest pin ID from URL
 * @param {string} url Pinterest pin URL
 * @returns {string} Pinterest pin ID
 */
function extractPinId(url) {
  // Handle various Pinterest pin URL formats
  const regex = /pinterest\.com\/pin\/([0-9]+)/i;
  const match = url.match(regex);
  
  return match ? match[1] : '';
}

/**
 * Extract Pinterest board info from URL
 * @param {string} url Pinterest board URL
 * @returns {Object} Object with username and boardName
 */
function extractBoardInfo(url) {
  // Handle various Pinterest board URL formats
  // Format 1: pinterest.com/username/board/boardname/
  // Format 2: pinterest.com/username/boardname/
  
  let username = '';
  let boardName = '';
  
  // Try the /board/ format first
  const boardRegex = /pinterest\.com\/([^\/]+)\/board\/([^\/]+)/i;
  const boardMatch = url.match(boardRegex);
  
  if (boardMatch) {
    username = boardMatch[1];
    boardName = boardMatch[2];
  } else {
    // Try the direct format: pinterest.com/username/boardname/
    const directRegex = /pinterest\.com\/([^\/]+)\/([^\/]+)\/?$/i;
    const directMatch = url.match(directRegex);
    
    if (directMatch && !url.includes('/pin/')) {
      username = directMatch[1];
      boardName = directMatch[2];
    }
  }
  
  return { username, boardName };
}

/**
 * Load Pinterest widget script if not already loaded
 */
function loadPinterestScript() {
  // Check if Pinterest script is already loaded
  if (window.PinUtils && window.PinUtils.build) {
    console.log('Pinterest widgets already loaded');
    window.PinUtils.build();
<<<<<<< HEAD
    // Apply any necessary adjustments after building
    setTimeout(adjustPinterestEmbeds, 500);
=======
    // Force Pinterest widgets to be full width
    setTimeout(forceFullWidthPinterestEmbeds, 500);
>>>>>>> 67c3f73c
    return;
  }
  
  // Check if the script tag is already in the DOM but not fully loaded
  if (document.getElementById('pinterest-widget-script')) {
    console.log('Pinterest script is loading...');
    return;
  }
  
  console.log('Loading Pinterest widget script');
  
  // Create script element
  const script = document.createElement('script');
  script.id = 'pinterest-widget-script';
  script.async = true;
  script.defer = true;
  script.src = 'https://assets.pinterest.com/js/pinit.js';
  
  // Setup callback for when Pinterest script is loaded
  script.onload = function() {
    console.log('Pinterest widget script loaded');
    
    // Build Pinterest widgets
    if (window.PinUtils && window.PinUtils.build) {
      console.log('Building Pinterest widgets');
      window.PinUtils.build();
      
<<<<<<< HEAD
      // Apply any necessary adjustments after building
      setTimeout(adjustPinterestEmbeds, 500);
=======
      // Force Pinterest widgets to be full width
      setTimeout(forceFullWidthPinterestEmbeds, 500);
>>>>>>> 67c3f73c
      
      // Check for Pinterest widgets every 500ms for a few seconds
      // This helps catch widgets that might load a bit later
      let checkCount = 0;
      const checkInterval = setInterval(() => {
        if (checkCount >= 10) {
          clearInterval(checkInterval);
          return;
        }
        
        if (window.PinUtils && window.PinUtils.build) {
          console.log('Rebuilding Pinterest widgets (delayed)');
          window.PinUtils.build();
<<<<<<< HEAD
          // Apply adjustments after rebuilding
          adjustPinterestEmbeds();
=======
          // Force Pinterest widgets to be full width again
          forceFullWidthPinterestEmbeds();
>>>>>>> 67c3f73c
        }
        
        checkCount++;
      }, 500);
    }
  };
  
  document.body.appendChild(script);
}

/**
<<<<<<< HEAD
 * Make minor adjustments to Pinterest embeds to ensure they display correctly
 */
function adjustPinterestEmbeds() {
  // Find all Pinterest embed containers
  const containers = document.querySelectorAll('.pinterest-official-embed');
  containers.forEach(container => {
    // Ensure container is centered
    container.style.textAlign = 'center';
    
    // Find any Pinterest iframes and ensure they're properly sized
    const iframes = container.querySelectorAll('iframe');
    iframes.forEach(iframe => {
      // Make sure iframe is not too small
      if (iframe.width < 300) {
        iframe.style.minWidth = '300px';
      }
      // Ensure the iframe is responsive
      iframe.style.maxWidth = '100%';
    });
    
    // Find any Pinterest pins and ensure they're properly sized
    const pins = container.querySelectorAll('[data-pin-do="embedPin"]');
    pins.forEach(pin => {
      // Center pins but don't force width
      pin.style.margin = '0 auto';
      pin.style.display = 'block';
    });
    
    // Find any Pinterest boards and ensure they're properly sized
    const boards = container.querySelectorAll('[data-pin-do="embedBoard"]');
    boards.forEach(board => {
      // Make board containers full width
      board.style.width = '100%';
      board.style.maxWidth = '100%';
    });
=======
 * Adjust Pinterest embeds to fit properly in our cards
 */
function forceFullWidthPinterestEmbeds() {
  console.log('Adjusting Pinterest embeds to fit properly');
  
  // Find all Pinterest embed containers and ensure they're centered
  const pinterestContainers = document.querySelectorAll('.pinterest-official-embed');
  pinterestContainers.forEach(container => {
    // Make the container full width but don't affect children
    container.style.width = '100%';
    container.style.maxWidth = '100%';
    container.style.margin = '0 auto';
    container.style.textAlign = 'center';
  });
  
  // Find all Pinterest board embeds and ensure they're full width
  const boardEmbeds = document.querySelectorAll('[data-pin-do="embedBoard"]');
  boardEmbeds.forEach(board => {
    // Make board containers full width
    if (board.parentNode) {
      board.parentNode.style.width = '100%';
    }
  });
  
  // Find all Pinterest pin embeds and center them
  const pinEmbeds = document.querySelectorAll('[data-pin-do="embedPin"]');
  pinEmbeds.forEach(pin => {
    // Center pins but don't force width
    pin.style.margin = '0 auto';
    pin.style.display = 'block';
>>>>>>> 67c3f73c
  });
}

/**
 * Create a Pinterest preview card using metadata from our Cloudflare Worker
 * @param {string} url Original Pinterest URL
 * @param {HTMLElement} container Container element
 * @param {Object} metadata Metadata object from the Cloudflare Worker
 * @param {boolean} isPinUrl Whether the URL is for a pin
 */
function createPinterestMetadataCard(url, container, metadata, isPinUrl) {
  // Create the preview card container
  const previewCard = document.createElement('div');
  previewCard.className = 'pinterest-preview-card bg-white border border-gray-200 rounded-lg overflow-hidden shadow-sm';
  
  // Build the card HTML
  let cardHTML = '';
  
  // Add image if available
  if (metadata.image) {
    cardHTML += `
      <div class="pinterest-preview-image-container w-full aspect-square bg-gray-100 overflow-hidden">
        <img src="${metadata.image}" alt="${metadata.title || 'Pinterest'}" class="w-full h-full object-cover">
      </div>
    `;
  }
  
  // Pinterest branding header
  cardHTML += `
    <div class="flex items-center p-3 ${metadata.image ? 'border-t border-gray-200' : 'bg-red-50 border-b border-gray-200'}">
      <svg xmlns="http://www.w3.org/2000/svg" viewBox="0 0 24 24" class="w-5 h-5 mr-2 text-red-600 flex-shrink-0">
        <path fill="currentColor" d="M12 0a12 12 0 0 0-4.37 23.17c-.1-.94-.2-2.4.04-3.44.2-.84 1.3-5.34 1.3-5.34s-.33-.67-.33-1.66c0-1.56.9-2.73 2.02-2.73.96 0 1.42.72 1.42 1.58 0 .96-.61 2.4-.93 3.74-.26 1.1.56 2.01 1.65 2.01 1.97 0 3.5-2.08 3.5-5.09 0-2.66-1.9-4.52-4.62-4.52-3.16 0-5.01 2.36-5.01 4.8 0 .95.37 1.96.82 2.52.1.11.1.2.08.31-.1.37-.3 1.16-.34 1.32-.05.21-.18.26-.4.16-1.5-.7-2.42-2.89-2.42-4.65 0-3.77 2.74-7.25 7.9-7.25 4.14 0 7.36 2.95 7.36 6.9 0 4.11-2.59 7.43-6.18 7.43-1.21 0-2.35-.63-2.74-1.37l-.74 2.84c-.27 1.04-1 2.35-1.49 3.14A12 12 0 1 0 12 0z"/>
      </svg>
      <span class="font-semibold text-gray-800 text-sm">${metadata.siteName || 'Pinterest'}</span>
    </div>
  `;
  
  // Content section with title, description, and URL
  cardHTML += `
    <div class="p-4">
      <h3 class="font-bold text-gray-900 mb-1 text-base leading-tight">${metadata.title || (isPinUrl ? 'Pinterest Pin' : 'Pinterest Board')}</h3>
      <p class="text-sm text-gray-600 mb-2 line-clamp-2">${metadata.description || 'View this content on Pinterest'}</p>
      <p class="text-xs text-gray-500 truncate">${url}</p>
    </div>
  `;
  
  // Action button
  cardHTML += `
    <a href="${url}" target="_blank" rel="noopener noreferrer" 
       class="block w-full py-2 px-4 bg-red-600 hover:bg-red-700 text-white text-center text-sm font-medium transition-colors">
      Open in Pinterest
    </a>
  `;
  
  // Set the card HTML
  previewCard.innerHTML = cardHTML;
  
  // Add the preview card to the container
  container.appendChild(previewCard);
}

/**
 * Show an error message when embed creation fails
 * @param {HTMLElement} container Container element for the embed
 * @param {string} message Error message to display
 * @param {string} url Optional URL to link to
 */
function showEmbedError(container, message, url = null) {
  // Clear container
  container.innerHTML = '';
  
  const errorElement = document.createElement('div');
  errorElement.className = 'p-4 bg-red-50 text-red-700 text-center';
  
  if (url) {
    const link = document.createElement('a');
    link.href = url;
    link.target = '_blank';
    link.rel = 'noopener noreferrer';
    link.className = 'underline hover:text-red-800';
    link.textContent = message + ' - Open original';
    errorElement.appendChild(link);
  } else {
    errorElement.textContent = message;
  }
  
  container.appendChild(errorElement);
}<|MERGE_RESOLUTION|>--- conflicted
+++ resolved
@@ -59,11 +59,7 @@
     const pinEmbed = document.createElement('a');
     pinEmbed.href = url;
     pinEmbed.setAttribute('data-pin-do', 'embedPin');
-<<<<<<< HEAD
     pinEmbed.setAttribute('data-pin-width', 'medium'); // Use medium size for better display
-=======
-    pinEmbed.setAttribute('data-pin-width', 'medium'); // Use medium size for pins
->>>>>>> 67c3f73c
     officialEmbedContainer.appendChild(pinEmbed);
   } else if (isBoardUrl) {
     const boardEmbed = document.createElement('a');
@@ -71,11 +67,7 @@
     boardEmbed.setAttribute('data-pin-do', 'embedBoard');
     boardEmbed.setAttribute('data-pin-board-width', '100%');
     boardEmbed.setAttribute('data-pin-scale-height', '400');
-<<<<<<< HEAD
     boardEmbed.setAttribute('data-pin-scale-width', '80'); // Keep 80 for multiple columns
-=======
-    boardEmbed.setAttribute('data-pin-scale-width', '80'); // Use 80 to allow for multiple columns
->>>>>>> 67c3f73c
     officialEmbedContainer.appendChild(boardEmbed);
   }
   
@@ -272,13 +264,8 @@
   if (window.PinUtils && window.PinUtils.build) {
     console.log('Pinterest widgets already loaded');
     window.PinUtils.build();
-<<<<<<< HEAD
     // Apply any necessary adjustments after building
     setTimeout(adjustPinterestEmbeds, 500);
-=======
-    // Force Pinterest widgets to be full width
-    setTimeout(forceFullWidthPinterestEmbeds, 500);
->>>>>>> 67c3f73c
     return;
   }
   
@@ -306,13 +293,8 @@
       console.log('Building Pinterest widgets');
       window.PinUtils.build();
       
-<<<<<<< HEAD
       // Apply any necessary adjustments after building
       setTimeout(adjustPinterestEmbeds, 500);
-=======
-      // Force Pinterest widgets to be full width
-      setTimeout(forceFullWidthPinterestEmbeds, 500);
->>>>>>> 67c3f73c
       
       // Check for Pinterest widgets every 500ms for a few seconds
       // This helps catch widgets that might load a bit later
@@ -326,13 +308,8 @@
         if (window.PinUtils && window.PinUtils.build) {
           console.log('Rebuilding Pinterest widgets (delayed)');
           window.PinUtils.build();
-<<<<<<< HEAD
           // Apply adjustments after rebuilding
           adjustPinterestEmbeds();
-=======
-          // Force Pinterest widgets to be full width again
-          forceFullWidthPinterestEmbeds();
->>>>>>> 67c3f73c
         }
         
         checkCount++;
@@ -344,15 +321,19 @@
 }
 
 /**
-<<<<<<< HEAD
  * Make minor adjustments to Pinterest embeds to ensure they display correctly
  */
 function adjustPinterestEmbeds() {
+  console.log('Adjusting Pinterest embeds to fit properly');
+  
   // Find all Pinterest embed containers
   const containers = document.querySelectorAll('.pinterest-official-embed');
   containers.forEach(container => {
     // Ensure container is centered
     container.style.textAlign = 'center';
+    container.style.width = '100%';
+    container.style.maxWidth = '100%';
+    container.style.margin = '0 auto';
     
     // Find any Pinterest iframes and ensure they're properly sized
     const iframes = container.querySelectorAll('iframe');
@@ -379,39 +360,12 @@
       // Make board containers full width
       board.style.width = '100%';
       board.style.maxWidth = '100%';
+      
+      // Also adjust parent node if needed
+      if (board.parentNode) {
+        board.parentNode.style.width = '100%';
+      }
     });
-=======
- * Adjust Pinterest embeds to fit properly in our cards
- */
-function forceFullWidthPinterestEmbeds() {
-  console.log('Adjusting Pinterest embeds to fit properly');
-  
-  // Find all Pinterest embed containers and ensure they're centered
-  const pinterestContainers = document.querySelectorAll('.pinterest-official-embed');
-  pinterestContainers.forEach(container => {
-    // Make the container full width but don't affect children
-    container.style.width = '100%';
-    container.style.maxWidth = '100%';
-    container.style.margin = '0 auto';
-    container.style.textAlign = 'center';
-  });
-  
-  // Find all Pinterest board embeds and ensure they're full width
-  const boardEmbeds = document.querySelectorAll('[data-pin-do="embedBoard"]');
-  boardEmbeds.forEach(board => {
-    // Make board containers full width
-    if (board.parentNode) {
-      board.parentNode.style.width = '100%';
-    }
-  });
-  
-  // Find all Pinterest pin embeds and center them
-  const pinEmbeds = document.querySelectorAll('[data-pin-do="embedPin"]');
-  pinEmbeds.forEach(pin => {
-    // Center pins but don't force width
-    pin.style.margin = '0 auto';
-    pin.style.display = 'block';
->>>>>>> 67c3f73c
   });
 }
 
